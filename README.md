# SimMETIS
SimMETIS is a data simulator for ELT/METIS, based on SimCADO
It includes a notebook for each METIS mode.

## Bug reports

Please include the output of the following command in all bug reports:

<<<<<<< HEAD
    >>> simcado.bug_report()

## Notes for the 0.1 release
What is included in the simulation and what isn't?
For the imaging simulation, no detector noise is included. Dark current is irrelevant for all imaging filters and DITs, readout noise isn't completely, but at realistic DITs (filling 70% of the full well capacity) read-out noise never contributes more than about 10% to the total (shot-noise dominated) noise budget. It will be added later.

ELFN can be turned on or off as required. We hope you can use this simulator to show the effect of ELFN on your science application.

The final data product of the imaging simulator is a chop-difference frame. In the simulation you need to give the chopping parameter (chop throw and angle), the simulator will then produce two images and subtract them from each other.
=======
    >>> simmetis.bug_report()
>>>>>>> 044d4f78
<|MERGE_RESOLUTION|>--- conflicted
+++ resolved
@@ -6,8 +6,7 @@
 
 Please include the output of the following command in all bug reports:
 
-<<<<<<< HEAD
-    >>> simcado.bug_report()
+    >>> simmetis.bug_report()
 
 ## Notes for the 0.1 release
 What is included in the simulation and what isn't?
@@ -15,7 +14,4 @@
 
 ELFN can be turned on or off as required. We hope you can use this simulator to show the effect of ELFN on your science application.
 
-The final data product of the imaging simulator is a chop-difference frame. In the simulation you need to give the chopping parameter (chop throw and angle), the simulator will then produce two images and subtract them from each other.
-=======
-    >>> simmetis.bug_report()
->>>>>>> 044d4f78
+The final data product of the imaging simulator is a chop-difference frame. In the simulation you need to give the chopping parameter (chop throw and angle), the simulator will then produce two images and subtract them from each other.